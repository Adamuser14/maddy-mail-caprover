# IMAP4rev1 endpoint

Module 'imap' is a listener that implements IMAP4rev1 protocol and provides
access to local messages storage specified by 'storage' directive.

In most cases, local storage modules will auto-create accounts when they are
accessed via IMAP. This relies on authentication provider used by IMAP endpoint
to provide what essentially is access control. There is a caveat, however: this
auto-creation will not happen when delivering incoming messages via SMTP as
there is no authentication to confirm that this account should indeed be
created.

## Configuration directives

```
imap tcp://0.0.0.0:143 tls://0.0.0.0:993 {
    tls /etc/ssl/private/cert.pem /etc/ssl/private/pkey.key
    io_debug no
    debug no
    insecure_auth no
    auth pam
    storage &local_mailboxes
    auth_map identity
    auth_map_normalize auto
    storage_map identity
    storage_map_normalize auto
}
```

### tls _certificate-path_ _key-path_ { ... }
Default: global directive value

TLS certificate & key to use. Fine-tuning of other TLS properties is possible
by specifying a configuration block and options inside it:

```
tls cert.crt key.key {
    protocols tls1.2 tls1.3
}
```

See [TLS configuration / Server](/reference/tls/#server-side) for details.

<<<<<<< HEAD
**Syntax**: proxy_protocol _trusted ips..._ { ... } <br>
**Default**: not enabled

Enable use of HAProxy PROXY protocol. Supports both v1 and v2 protocols.
If a list of trusted IP addresses or subnets is provided, only connections
from those will be trusted.

TLS for the channel between the proxies and maddy can be configured
using a 'tls' directive:
```
proxy_protocol {
    trust 127.0.0.1 ::1 192.168.0.1/24
    tls &proxy_tls
}
```
Note that the top-level 'tls' directive is not inherited here. If you
need TLS on top of the PROXY protocol, securing the protocol header,
you must declare TLS explicitly.

**Syntax**: io\_debug _boolean_ <br>
**Default**: no
=======
---

### io_debug _boolean_
Default: `no`
>>>>>>> c67955ef

Write all commands and responses to stderr.

---

### io_errors _boolean_
Default: `no`

Log I/O errors.

---

### debug _boolean_
Default: global directive value

Enable verbose logging.

---

### insecure_auth _boolean_
Default: `no` (`yes` if TLS is disabled)

---

### auth _module-reference_
**Required.**

Use the specified module for authentication.

---

### storage _module-reference_
**Required.**

Use the specified module for message storage.

---

### storage_map _module-reference_
Default: `identity`

Use the specified table to map SASL usernames to storage account names.

Before username is looked up, it is normalized using function defined by
`storage_map_normalize`.

This directive is useful if you want users user@example.org and user@example.com
to share the same storage account named "user". In this case, use

```
    storage_map email_localpart
```

Note that `storage_map` does not affect the username passed to the
authentication provider.

It also does not affect how message delivery is handled, you should specify
`delivery_map` in storage module to define how to map email addresses
to storage accounts. E.g.

```
    storage.imapsql local_mailboxes {
        ...
        delivery_map email_localpart # deliver "user@*" to mailbox for "user"
    }
```

---

### storage_map_normalize _function_
Default: `auto`

Same as `auth_map_normalize` but for `storage_map`.

---

### auth_map_normalize _function_
Default: `auto`

Overrides global `auth_map_normalize` value for this endpoint.

See [Global configuration](/reference/global-config) for details.


<|MERGE_RESOLUTION|>--- conflicted
+++ resolved
@@ -41,9 +41,10 @@
 
 See [TLS configuration / Server](/reference/tls/#server-side) for details.
 
-<<<<<<< HEAD
-**Syntax**: proxy_protocol _trusted ips..._ { ... } <br>
-**Default**: not enabled
+---
+
+### proxy_protocol _trusted ips..._ { ... }
+Default: not enabled
 
 Enable use of HAProxy PROXY protocol. Supports both v1 and v2 protocols.
 If a list of trusted IP addresses or subnets is provided, only connections
@@ -61,14 +62,10 @@
 need TLS on top of the PROXY protocol, securing the protocol header,
 you must declare TLS explicitly.
 
-**Syntax**: io\_debug _boolean_ <br>
-**Default**: no
-=======
 ---
 
 ### io_debug _boolean_
 Default: `no`
->>>>>>> c67955ef
 
 Write all commands and responses to stderr.
 
